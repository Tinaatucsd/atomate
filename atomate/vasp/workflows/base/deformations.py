# coding: utf-8

from __future__ import absolute_import, division, print_function, unicode_literals

"""
This module defines the deformation workflow: structure optimization followed by transmuter fireworks.
"""

from fireworks import Workflow

from atomate.utils.utils import get_logger
from atomate.vasp.firetasks.glue_tasks import PassStressStrainData
from atomate.vasp.fireworks.core import OptimizeFW, TransmuterFW

from pymatgen.io.vasp.sets import MPRelaxSet, MPStaticSet
from pymatgen.analysis.elasticity import symmetry_reduce

__author__ = 'Kiran Mathew'
__credits__ = 'Joseph Montoya'
__email__ = 'kmathew@lbl.gov'

logger = get_logger(__name__)


def get_wf_deformations(structure, deformations, name="deformation", vasp_input_set=None,
                        lepsilon=False, vasp_cmd="vasp", db_file=None, user_kpoints_settings=None,
                        pass_stress_strain=False, tag="", relax_deformed=False, optimize_structure=True,
                        symmetry_reduction=False, metadata=None):
    """
    Returns a structure deformation workflow.

    Firework 1 : structural relaxation

    Firework 2 - len(deformations): Deform the optimized structure and run static calculations.


    Args:
        structure (Structure): input structure to be optimized and run
        deformations (list of 3x3 array-likes): list of deformations
        name (str): some appropriate name for the transmuter fireworks.
        vasp_input_set (DictVaspInputSet): vasp input set.
        lepsilon (bool): whether or not compute static dielectric constant/normal modes
        vasp_cmd (str): command to run
        db_file (str): path to file containing the database credentials.
        user_kpoints_settings (dict): example: {"grid_density": 7000}
        pass_stress_strain (bool): if True, stress and strain will be parsed and passed on.
        tag (str): some unique string that will be appended to the names of the fireworks so that
            the data from those tagged fireworks can be queried later during the analysis.
        metadata (dict): meta data

    Returns:
        Workflow
    """

    fws, parents = [], []
    if optimize_structure:
        # input set for relaxation
        vis_relax = vasp_input_set or MPRelaxSet(structure, force_gamma=True)
        if user_kpoints_settings:
            v = vis_relax.as_dict()
            v.update({"user_kpoints_settings": user_kpoints_settings})
            vis_relax = vis_relax.__class__.from_dict(v)

        # Structure optimization firework
        fws = [OptimizeFW(structure=structure, vasp_input_set=vis_relax, vasp_cmd=vasp_cmd,
                          db_file=db_file, name="{} structure optimization".format(tag))]
        parents = fws[0]


    uis_static = {"ISIF": 2, "ISTART":1}
    if relax_deformed:
        uis_static["IBRION"] = 2
        uis_static["NSW"] = 99

    # static input set
    vis_static = MPStaticSet(structure, force_gamma=True, lepsilon=lepsilon,
                             user_kpoints_settings=user_kpoints_settings,
                             user_incar_settings=uis_static)

    # Do symmetry reduction and get corresponding symmops if specified
    if symmetry_reduction:
        deformations = symmetry_reduce(deformations, structure)
        symmops = deformations.values()
    else:
        symmops = [None]*len(deformations)

    # Deformation fireworks with the task to extract and pass stress-strain appended to it.
    for n, deformation in enumerate(deformations):
        fw = TransmuterFW(name="{} {} {}".format(tag, name, n), structure=structure,
                          transformations=['DeformStructureTransformation'],
                          transformation_params=[{"deformation": deformation.tolist()}],
                          vasp_input_set=vis_static, copy_vasp_outputs=True, parents=parents,
                          vasp_cmd=vasp_cmd, db_file=db_file)
        if pass_stress_strain:
<<<<<<< HEAD
            fw.spec['_tasks'].append(
                PassStressStrainData(number=n, deformation=deformation.tolist(), 
                    symmops=symmops[n]).to_dict())
=======
            fw.tasks.append(PassStressStrainData(deformation=deformation.tolist()))
>>>>>>> ad62a1e7
        fws.append(fw)

    wfname = "{}:{}".format(structure.composition.reduced_formula, name)

    return Workflow(fws, name=wfname, metadata=metadata)<|MERGE_RESOLUTION|>--- conflicted
+++ resolved
@@ -92,13 +92,8 @@
                           vasp_input_set=vis_static, copy_vasp_outputs=True, parents=parents,
                           vasp_cmd=vasp_cmd, db_file=db_file)
         if pass_stress_strain:
-<<<<<<< HEAD
-            fw.spec['_tasks'].append(
-                PassStressStrainData(number=n, deformation=deformation.tolist(), 
-                    symmops=symmops[n]).to_dict())
-=======
-            fw.tasks.append(PassStressStrainData(deformation=deformation.tolist()))
->>>>>>> ad62a1e7
+            fw.tasks.append(PassStressStrainData(number=n, symmops=symmops[n]).to_dict(),
+                                                 deformation=deformation.tolist())
         fws.append(fw)
 
     wfname = "{}:{}".format(structure.composition.reduced_formula, name)
