# coding: utf-8

from __future__ import division, print_function, unicode_literals, absolute_import

import json
import os
from collections import defaultdict

from datetime import datetime

import numpy as np

from monty.json import MontyEncoder

from fireworks import FiretaskBase, FWAction, explicit_serialize
from fireworks.utilities.fw_serializers import DATETIME_HANDLER

from atomate.utils.utils import env_chk, get_meta_from_structure
from atomate.common.firetasks.glue_tasks import get_calc_loc
from atomate.utils.utils import get_logger
from atomate.vasp.database import VaspCalcDb
from atomate.vasp.drones import VaspDrone

from pymatgen import Structure
from pymatgen.analysis.elasticity.elastic import ElasticTensor
from pymatgen.analysis.elasticity.strain import IndependentStrain, Strain
from pymatgen.analysis.elasticity.stress import Stress
from pymatgen.electronic_structure.boltztrap import BoltztrapAnalyzer
from pymatgen.io.vasp.sets import get_vasprun_outcar
from pymatgen.symmetry.analyzer import SpacegroupAnalyzer

__author__ = 'Anubhav Jain, Kiran Mathew, Shyam Dwaraknath'
__email__ = 'ajain@lbl.gov, kmathew@lbl.gov, shyamd@lbl.gov'

logger = get_logger(__name__)


# TODO: @computron: re-name most of these, retaining backwards compatibility (easy). Don't need Task
# at the end of everything. # -computron

@explicit_serialize
class VaspToDbTask(FiretaskBase):
    """
    Enter a VASP run into the database. Uses current directory unless you
    specify calc_dir or calc_loc.

    Optional params:
        calc_dir (str): path to dir (on current filesystem) that contains VASP
            output files. Default: use current working directory.
        calc_loc (str OR bool): if True will set most recent calc_loc. If str
            search for the most recent calc_loc with the matching name
        parse_dos (bool): whether to parse the DOS and store in GridFS.
            Defaults to False.
        bandstructure_mode (str): Set to "uniform" for uniform band structure.
            Set to "line" for line mode. If not set, band structure will not
            be parsed.
        additional_fields (dict): dict of additional fields to add
        db_file (str): path to file containing the database credentials.
            Supports env_chk. Default: write data to JSON file.
        fw_spec_field (str): if set, will update the task doc with the contents
            of this key in the fw_spec.
        defuse_unsuccessful (bool): Defuses children fireworks if VASP run state
            is not "successful"; i.e. both electronic and ionic convergence are reached.
            Defaults to True.
    """
    optional_params = ["calc_dir", "calc_loc", "parse_dos", "bandstructure_mode",
                       "additional_fields", "db_file", "fw_spec_field", "defuse_unsuccessful"]

    # TODO: make it so that bandstructure_mode is just T/F with auto-detect of uniform/line
    def run_task(self, fw_spec):
        # get the directory that contains the VASP dir to parse
        calc_dir = os.getcwd()
        if "calc_dir" in self:
            calc_dir = self["calc_dir"]
        elif self.get("calc_loc"):
            calc_dir = get_calc_loc(self["calc_loc"], fw_spec["calc_locs"])["path"]

        # parse the VASP directory
        logger.info("PARSING DIRECTORY: {}".format(calc_dir))

        drone = VaspDrone(additional_fields=self.get("additional_fields"),
                          parse_dos=self.get("parse_dos", False), compress_dos=1,
                          bandstructure_mode=self.get("bandstructure_mode", False), compress_bs=1)

        # assimilate (i.e., parse)
        task_doc = drone.assimilate(calc_dir)

        # Check for additional keys to set based on the fw_spec
        if self.get("fw_spec_field"):
            task_doc.update(fw_spec[self.get("fw_spec_field")])
        # get the database connection

        # db insertion or taskdoc dump
        db_file = env_chk(self.get('db_file'), fw_spec)

        if not db_file:
            with open("task.json", "w") as f:
                f.write(json.dumps(task_doc, default=DATETIME_HANDLER))
        else:
            mmdb = VaspCalcDb.from_db_file(db_file, admin=True)

            # insert dos into GridFS
            if self.get("parse_dos") and "calcs_reversed" in task_doc:
                if "dos" in task_doc["calcs_reversed"][0]:  # only store idx=0 DOS
                    dos = json.dumps(task_doc["calcs_reversed"][0]["dos"], cls=MontyEncoder)
                    gfs_id, compression_type = mmdb.insert_gridfs(dos, "dos_fs")
                    task_doc["calcs_reversed"][0]["dos_compression"] = compression_type
                    task_doc["calcs_reversed"][0]["dos_fs_id"] = gfs_id
                    del task_doc["calcs_reversed"][0]["dos"]

            # insert band structure into GridFS
            if self.get("bandstructure_mode") and "calcs_reversed" in task_doc:
                if "bandstructure" in task_doc["calcs_reversed"][0]:  # only store idx=0 BS
                    bs = json.dumps(task_doc["calcs_reversed"][0]["bandstructure"], cls=MontyEncoder)
                    gfs_id, compression_type = mmdb.insert_gridfs(bs, "bandstructure_fs")
                    task_doc["calcs_reversed"][0]["bandstructure_compression"] = compression_type
                    task_doc["calcs_reversed"][0]["bandstructure_fs_id"] = gfs_id
                    del task_doc["calcs_reversed"][0]["bandstructure"]

            # insert the task document
            t_id = mmdb.insert(task_doc)

            logger.info("Finished parsing with task_id: {}".format(t_id))

        if self.get("defuse_unsuccessful", True):
            defuse_children = (task_doc["state"] != "successful")
        else:
            defuse_children = False

        return FWAction(stored_data={"task_id": task_doc.get("task_id", None)},
                        defuse_children=defuse_children)


# TODO: rename to BoltztrapToDb task (capitalization), keep old name backwards-compatible (easy)
@explicit_serialize
class BoltztrapToDBTask(FiretaskBase):
    """
    Enter a BoltzTraP run into the database. Note that this assumes you are in a current dir
    that has the uniform band structure data with a sub-directory called "boltztrap" containing
    the BoltzTraP information.

    Optional params:
        db_file (str): path to file containing the database credentials.
            Supports env_chk. Default: write data to JSON file.
        hall_doping (bool): set True to retain hall_doping in dict
        additional_fields (dict): fields added to the document such as user-defined tags or name, ids, etc
    """

    optional_params = ["db_file", "hall_doping", "additional_fields"]

    def run_task(self, fw_spec):
        additional_fields = self.get("additional_fields", {})

        # pass the additional_fields first to avoid overriding BoltztrapAnalyzer items
        d = additional_fields.copy()

        btrap_dir = os.path.join(os.getcwd(), "boltztrap")
        d["boltztrap_dir"] = btrap_dir

        bta = BoltztrapAnalyzer.from_files(btrap_dir)
        d.update(bta.as_dict())
        d["scissor"] = bta.intrans["scissor"]

        # trim the output
        for x in ['cond', 'seebeck', 'kappa', 'hall', 'mu_steps', 'mu_doping', 'carrier_conc']:
            del d[x]

        if not self.get("hall_doping"):
            del d["hall_doping"]

        bandstructure_dir = os.getcwd()
        d["bandstructure_dir"] = bandstructure_dir

        # add the structure
        v, o = get_vasprun_outcar(bandstructure_dir, parse_eigen=False, parse_dos=False)
        structure = v.final_structure
        d["structure"] = structure.as_dict()
        d.update(get_meta_from_structure(structure))

        # add the spacegroup
        sg = SpacegroupAnalyzer(Structure.from_dict(d["structure"]), 0.1)
        d["spacegroup"] = {"symbol": sg.get_space_group_symbol(),
                           "number": sg.get_space_group_number(),
                           "point_group": sg.get_point_group_symbol(),
                           "source": "spglib",
                           "crystal_system": sg.get_crystal_system(),
                           "hall": sg.get_hall()}

        d["created_at"] = datetime.utcnow()

        db_file = env_chk(self.get('db_file'), fw_spec)

        if not db_file:
            del d["dos"]
            with open(os.path.join(btrap_dir, "boltztrap.json"), "w") as f:
                f.write(json.dumps(d, default=DATETIME_HANDLER))
        else:
            mmdb = VaspCalcDb.from_db_file(db_file, admin=True)

            # dos gets inserted into GridFS
            dos = json.dumps(d["dos"], cls=MontyEncoder)
            fsid, compression = mmdb.insert_gridfs(dos, collection="dos_boltztrap_fs",
                                                   compress=True)
            d["dos_boltztrap_fs_id"] = fsid
            del d["dos"]

            mmdb.db.boltztrap.insert(d)


@explicit_serialize
class ElasticTensorToDbTask(FiretaskBase):
    """
    Analyzes the stress/strain data of an elastic workflow to produce
    an elastic tensor and various other quantities.
    """

    required_params = ['structure']
    optional_params = ['db_file']

    def run_task(self, fw_spec):
<<<<<<< HEAD

        # Get optimized structure
        # TODO: will this find the correct path if the workflow is rerun from the start?
        optimize_loc = fw_spec["calc_locs"][0]["path"]
        logger.info("Parsing initial optimization directory: {}".format(optimize_loc))
        drone = VaspDrone()
        optimize_doc = drone.assimilate(optimize_loc)
        opt_struct = Structure.from_dict(optimize_doc["calcs_reversed"][0]["output"]["structure"])
=======
        
>>>>>>> 64c90c1b
        d = {"analysis": {},
             "deformation_tasks": fw_spec["deformation_tasks"],
             "initial_structure": self['structure'].as_dict()}

        # Get optimized structure
        calc_locs_opt = [cl for cl in fw_spec['calc_locs'] if 'optimize' in cl['name']]
        if calc_locs_opt:
            optimize_loc = calc_locs_opt[-1]['path']
            logger.info("Parsing initial optimization directory: {}".format(optimize_loc))
            drone = VaspDrone()
            optimize_doc = drone.assimilate(optimize_loc)
            opt_struct = Structure.from_dict(optimize_doc["calcs_reversed"][0]["output"]["structure"])
            d.update({"optimized_structure": opt_struct.as_dict()})

        # TODO: @montoyjh: does the below have anything to do with elastic tensor? If not, try
        # the more general fw_spec_field approach in the VaspToDbTask rather than hard-coding the
        # tags insertion here. -computron
        if fw_spec.get("tags", None):
            d["tags"] = fw_spec["tags"]


        results = fw_spec["deformation_tasks"].values()
        defos = [r["deformation_matrix"] for r in results]
        stresses = [r["stress"] for r in results]
        strains = np.array([Strain(r["strain"]).voigt for r in results])
        stress_dict = {IndependentStrain(defo) : Stress(stress) for defo, stress in zip(defos, stresses)}

        logger.info("Analyzing stress/strain data")
        # Determine if we have 6 unique deformations
        if np.linalg.matrix_rank(strains) == 6:  # TODO: @montoyjh: what if it's a cubic system? don't need 6. -computron
            # Perform Elastic tensor fitting and analysis
            result = ElasticTensor.from_stress_dict(stress_dict)
            d["elastic_tensor"] = result.voigt.tolist()
            d.update(result.property_dict)

        else:
            raise ValueError("Fewer than 6 unique deformations")

        d["state"] = "successful"

        # Save analysis results in json or db
        db_file = env_chk(self.get('db_file'), fw_spec)
        if not db_file:
            with open("elasticity.json", "w") as f:
                f.write(json.dumps(d, default=DATETIME_HANDLER))
        else:
            db = VaspCalcDb.from_db_file(db_file, admin=True)
            db.collection = db.db["elasticity"]
            db.collection.insert_one(d)
            logger.info("Elastic analysis complete.")
        return FWAction()


#TODO: @computron: shorten name, retaining backwards compatibility (easy) -computron
@explicit_serialize
class RamanSusceptibilityTensorToDbTask(FiretaskBase):
    """
    Raman susceptibility tensor for each mode = Finite difference derivative of the dielectric
        tensor wrt the displacement along that mode.
    See: 10.1103/PhysRevB.73.104304.
    The frequencies are in the units of cm^-1. To convert the frequency to THz: multiply by 0.1884.


    optional_params:
        db_file (str): path to the db file
    """

    optional_params = ["db_file"]

    def run_task(self, fw_spec):
        nm_eigenvecs = np.array(fw_spec["normalmodes"]["eigenvecs"])
        nm_eigenvals = np.array(fw_spec["normalmodes"]["eigenvals"])
        nm_norms = np.linalg.norm(nm_eigenvecs, axis=2)
        structure = fw_spec["normalmodes"]["structure"]
        masses = np.array([site.specie.data['Atomic mass'] for site in structure])
        nm_norms = nm_norms / np.sqrt(masses)  # eigenvectors in vasprun.xml are not divided by sqrt(M_i)
        # To get the actual eigenvals, the values read from vasprun.xml must be multiplied by -1.
        # frequency_i = sqrt(-e_i)
        # To convert the frequency to THZ: multiply sqrt(-e_i) by 15.633
        # To convert the frequency to cm^-1: multiply sqrt(-e_i) by 82.995
        nm_frequencies = np.sqrt(np.abs(nm_eigenvals)) * 82.995  # cm^-1

        d = {"structure": structure.as_dict(),
             "normalmodes": {"eigenvals": fw_spec["normalmodes"]["eigenvals"],
                             "eigenvecs": fw_spec["normalmodes"]["eigenvecs"]
                             },
             "frequencies": nm_frequencies.tolist()}

        # store the displacement & epsilon for each mode in a dictionary
        mode_disps = fw_spec["raman_epsilon"].keys()
        modes_eps_dict = defaultdict(list)
        for md in mode_disps:
            modes_eps_dict[fw_spec["raman_epsilon"][md]["mode"]].append(
                [fw_spec["raman_epsilon"][md]["displacement"],
                 fw_spec["raman_epsilon"][md]["epsilon"]])

        # raman tensor = finite difference derivative of epsilon wrt displacement.
        raman_tensor_dict = {}
        scale = np.sqrt(structure.volume/2.0) / 4.0 / np.pi
        for k, v in modes_eps_dict.items():
            raman_tensor = (np.array(v[0][1]) - np.array(v[1][1])) / (v[0][0] - v[1][0])
            # frequency in cm^-1
            omega = nm_frequencies[k]
            if nm_eigenvals[k] > 0:
                logger.warn("Mode: {} is UNSTABLE. Freq(cm^-1) = {}".format(k, -omega))
            raman_tensor = scale * raman_tensor * np.sum(nm_norms[k]) / np.sqrt(omega)
            raman_tensor_dict[str(k)] = raman_tensor.tolist()

        d["raman_tensor"] = raman_tensor_dict
        d["state"] = "successful"

        # store the results
        db_file = env_chk(self.get("db_file"), fw_spec)
        if not db_file:
            with open("raman.json", "w") as f:
                f.write(json.dumps(d, default=DATETIME_HANDLER))
        else:
            db = VaspCalcDb.from_db_file(db_file, admin=True)
            db.collection = db.db["raman"]
            db.collection.insert_one(d)
            logger.info("Raman tensor calculation complete.")
        return FWAction()


# TODO: @computron: more consistent name, retaining backwards compatibility (easy) -computron
# TODO: @computron: this requires a "tasks" collection to proceed. Merits of changing to FW passing
# method? -computron
# TODO: @computron: even if you use the db-centric method, embed information in tags rather than
# task_label? This workflow likely requires review with its authors. -computron

@explicit_serialize
class GibbsFreeEnergyTask(FiretaskBase):
    """
    Compute the quasi-harmonic gibbs free energy. There are 2 options available for the
    quasi-harmonic approximation (set via 'qha_type' parameter):
    1. use the phonopy package quasi-harmonic approximation interface or
    2. use the debye model.
    Note: Instead of relying on fw_spec, this task gets the required data directly from the
    tasks collection for processing. The summary dict is written to 'gibbs.json' file.

    required_params:
        tag (str): unique tag appended to the task labels in other fireworks so that all the
            required data can be queried directly from the database.
        db_file (str): path to the db file

    optional_params:
        qha_type(str): quasi-harmonic approximation type: "debye_model" or "phonopy",
            default is "debye_model"
        t_min (float): min temperature
        t_step (float): temperature step
        t_max (float): max temperature
        mesh (list/tuple): reciprocal space density
        eos (str): equation of state used for fitting the energies and the volumes.
            options supported by phonopy: "vinet", "murnaghan", "birch_murnaghan".
        pressure (float): in GPa, optional.
        metadata (dict): meta data

    """

    required_params = ["tag", "db_file"]
    optional_params = ["qha_type", "t_min", "t_step", "t_max", "mesh", "eos", "pressure", "poisson",
                       "metadata"]

    def run_task(self, fw_spec):

        gibbs_dict = {}

        tag = self["tag"]
        t_step = self.get("t_step", 10)
        t_min = self.get("t_min", 0)
        t_max = self.get("t_max", 1000)
        mesh = self.get("mesh", [20, 20, 20])
        eos = self.get("eos", "vinet")
        qha_type = self.get("qha_type", "debye_model")
        pressure = self.get("pressure", 0.0)
        poisson = self.get("poisson", 0.25)
        gibbs_dict["metadata"] = self.get("metadata", {})


        db_file = env_chk(self.get("db_file"), fw_spec)
        mmdb = VaspCalcDb.from_db_file(db_file, admin=True)
        # get the optimized structure
        d = mmdb.collection.find_one({"task_label": "{} structure optimization".format(tag)},
                                     {"calcs_reversed": 1})
        structure = Structure.from_dict(d["calcs_reversed"][-1]["output"]['structure'])
        gibbs_dict["structure"] = structure.as_dict()

        # get the data(energy, volume, force constant) from the deformation runs
        docs = mmdb.collection.find({"task_label": {"$regex": "{} gibbs*".format(tag)},
                                     "formula_pretty": structure.composition.reduced_formula},
                                    {"calcs_reversed": 1})
        energies = []
        volumes = []
        force_constants = []
        for d in docs:
            s = Structure.from_dict(d["calcs_reversed"][-1]["output"]['structure'])
            energies.append(d["calcs_reversed"][-1]["output"]['energy'])
            if qha_type not in ["debye_model"]:
                force_constants.append(d["calcs_reversed"][-1]["output"]['force_constants'])
            volumes.append(s.volume)
        gibbs_dict["energies"] = energies
        gibbs_dict["volumes"] = volumes
        if qha_type not in ["debye_model"]:
            gibbs_dict["force_constants"] = force_constants

        try:
            # use quasi-harmonic debye approximation
            if qha_type in ["debye_model"]:

                from pymatgen.analysis.quasiharmonic import QuasiharmonicDebyeApprox

                qhda = QuasiharmonicDebyeApprox(energies, volumes, structure, t_min, t_step, t_max,
                                                eos, pressure=pressure, poisson=poisson)
                gibbs_dict.update(qhda.get_summary_dict())
                gibbs_dict["success"] = True

            # use the phonopy interface
            else:

                from atomate.tools.analysis import get_phonopy_gibbs

                G, T = get_phonopy_gibbs(energies, volumes, force_constants, structure, t_min,
                                         t_step, t_max, mesh, eos, pressure)
                gibbs_dict["gibbs_free_energy"] = G
                gibbs_dict["temperatures"] = T
                gibbs_dict["success"] = True

        # quasi-harmonic analysis failed, set the flag to false
        except:
            import traceback
            logger.warn("Quasi-harmonic analysis failed!")
            gibbs_dict["success"] = False
            gibbs_dict["traceback"] = traceback.format_exc()

        # TODO: @matk86: add a list of task_ids that were used to construct the analysis to DB?
        # -computron
        if not db_file:
            dump_file = "gibbs.json"
            logger.info("Dumping the analysis summary to {}".format(dump_file))
            with open(dump_file, "w") as f:
                f.write(json.dumps(gibbs_dict, default=DATETIME_HANDLER))
        else:
            coll = mmdb.db["gibbs_tasks"]
            coll.insert_one(gibbs_dict)

        logger.info("Gibbs free energy calculation complete.")

        if not gibbs_dict["success"]:
            return FWAction(defuse_children=True)

# TODO: @computron: review method of data passing with the workflow authors. -computron
@explicit_serialize
class FitEquationOfStateTask(FiretaskBase):
    """
    Retrieve the energy and volume data and fit it to the given equation of state. The summary dict
    is written to 'bulk_modulus.json' file.

    Required parameters:
        tag (str): unique tag appended to the task labels in other fireworks so that all the
            required data can be queried directly from the database.
        db_file (str): path to the db file
        
    Optional parameters:
        eos (str): equation of state used for fitting the energies and the volumes.
            options supported by pymatgen: "quadratic", "murnaghan", "birch", "birch_murnaghan",
            "pourier_tarantola", "vinet", "deltafactor". Default: "vinet"
    """

    required_params = ["tag", "db_file", "eos"]

    def run_task(self, fw_spec):

        from pymatgen.analysis.eos import EOS

        eos = self.get("eos", "vinet")

        tag = self["tag"]
        db_file = env_chk(self.get("db_file"), fw_spec)
        summary_dict = {"eos": eos}

        mmdb = VaspCalcDb.from_db_file(db_file, admin=True)
        # get the optimized structure
        d = mmdb.collection.find_one({"task_label": "{} structure optimization".format(tag)})
        structure = Structure.from_dict(d["calcs_reversed"][-1]["output"]['structure'])
        summary_dict["structure"] = structure.as_dict()

        # get the data(energy, volume, force constant) from the deformation runs
        docs = mmdb.collection.find({"task_label": {"$regex": "{} bulk_modulus*".format(tag)},
                                     "formula_pretty": structure.composition.reduced_formula})
        energies = []
        volumes = []
        for d in docs:
            s = Structure.from_dict(d["calcs_reversed"][-1]["output"]['structure'])
            energies.append(d["calcs_reversed"][-1]["output"]['energy'])
            volumes.append(s.volume)
        summary_dict["energies"] = energies
        summary_dict["volumes"] = volumes

        # fit the equation of state
        eos = EOS(eos)
        eos_fit = eos.fit(volumes, energies)
        summary_dict["results"] = dict(eos_fit.results)

        with open("bulk_modulus.json", "w") as f:
            f.write(json.dumps(summary_dict, default=DATETIME_HANDLER))

        # TODO: @matk86 - there needs to be a way to insert this into a database! And also
        # a builder to put it into materials collection... -computron
        logger.info("Bulk modulus calculation complete.")


# TODO: @computron: review method of data passing with the workflow authors. -computron
@explicit_serialize
class ThermalExpansionCoeffTask(FiretaskBase):
    """
    Compute the quasi-harmonic thermal expansion coefficient using phonopy.

    required_params:
        tag (str): unique tag appended to the task labels in other fireworks so that all the
            required data can be queried directly from the database.
        db_file (str): path to the db file

    optional_params:
        t_min (float): min temperature
        t_step (float): temperature step
        t_max (float): max temperature
        mesh (list/tuple): reciprocal space density
        eos (str): equation of state used for fitting the energies and the volumes.
            options supported by phonopy: "vinet" (default), "murnaghan", "birch_murnaghan".
        pressure (float): in GPa, optional.
    """

    required_params = ["tag", "db_file"]
    optional_params = ["t_min", "t_step", "t_max", "mesh", "eos", "pressure"]

    def run_task(self, fw_spec):

        from atomate.tools.analysis import get_phonopy_thermal_expansion

        tag = self["tag"]
        db_file = env_chk(self.get("db_file"), fw_spec)
        t_step = self.get("t_step", 10)
        t_min = self.get("t_min", 0)
        t_max = self.get("t_max", 1000)
        mesh = self.get("mesh", [20, 20, 20])
        eos = self.get("eos", "vinet")
        pressure = self.get("pressure", 0.0)
        summary_dict = {}

        mmdb = VaspCalcDb.from_db_file(db_file, admin=True)
        # get the optimized structure
        d = mmdb.collection.find_one({"task_label": "{} structure optimization".format(tag)})
        structure = Structure.from_dict(d["calcs_reversed"][-1]["output"]['structure'])
        summary_dict["structure"] = structure.as_dict()

        # get the data(energy, volume, force constant) from the deformation runs
        docs = mmdb.collection.find({"task_label": {"$regex": "{} thermal_expansion*".format(tag)},
                                     "formula_pretty": structure.composition.reduced_formula})
        energies = []
        volumes = []
        force_constants = []
        for d in docs:
            s = Structure.from_dict(d["calcs_reversed"][-1]["output"]['structure'])
            energies.append(d["calcs_reversed"][-1]["output"]['energy'])
            volumes.append(s.volume)
            force_constants.append(d["calcs_reversed"][-1]["output"]['force_constants'])
        summary_dict["energies"] = energies
        summary_dict["volumes"] = volumes
        summary_dict["force_constants"] = force_constants

        alpha, T = get_phonopy_thermal_expansion(energies, volumes, force_constants, structure,
                                                 t_min, t_step, t_max, mesh, eos, pressure)

        summary_dict["alpha"] = alpha
        summary_dict["T"] = T

        with open("thermal_expansion.json", "w") as f:
            f.write(json.dumps(summary_dict, default=DATETIME_HANDLER))

        # TODO: @matk86 - there needs to be a way to insert this into a database! And also
        # a builder to put it into materials collection... -computron
        logger.info("Thermal expansion coefficient calculation complete.")<|MERGE_RESOLUTION|>--- conflicted
+++ resolved
@@ -218,18 +218,6 @@
     optional_params = ['db_file']
 
     def run_task(self, fw_spec):
-<<<<<<< HEAD
-
-        # Get optimized structure
-        # TODO: will this find the correct path if the workflow is rerun from the start?
-        optimize_loc = fw_spec["calc_locs"][0]["path"]
-        logger.info("Parsing initial optimization directory: {}".format(optimize_loc))
-        drone = VaspDrone()
-        optimize_doc = drone.assimilate(optimize_loc)
-        opt_struct = Structure.from_dict(optimize_doc["calcs_reversed"][0]["output"]["structure"])
-=======
-        
->>>>>>> 64c90c1b
         d = {"analysis": {},
              "deformation_tasks": fw_spec["deformation_tasks"],
              "initial_structure": self['structure'].as_dict()}
